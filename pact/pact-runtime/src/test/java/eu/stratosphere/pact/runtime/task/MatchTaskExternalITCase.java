/***********************************************************************************************************************
 *
 * Copyright (C) 2010 by the Stratosphere project (http://stratosphere.eu)
 *
 * Licensed under the Apache License, Version 2.0 (the "License"); you may not use this file except in compliance with
 * the License. You may obtain a copy of the License at
 *
 *     http://www.apache.org/licenses/LICENSE-2.0
 *
 * Unless required by applicable law or agreed to in writing, software distributed under the License is distributed on
 * an "AS IS" BASIS, WITHOUT WARRANTIES OR CONDITIONS OF ANY KIND, either express or implied. See the License for the
 * specific language governing permissions and limitations under the License.
 *
 **********************************************************************************************************************/

package eu.stratosphere.pact.runtime.task;

import java.util.ArrayList;
import java.util.List;

import junit.framework.Assert;

import org.apache.commons.logging.Log;
import org.apache.commons.logging.LogFactory;
import org.junit.Test;

import eu.stratosphere.pact.common.stubs.Collector;
import eu.stratosphere.pact.common.stubs.MatchStub;
import eu.stratosphere.pact.common.type.PactRecord;
import eu.stratosphere.pact.common.type.base.PactInteger;
import eu.stratosphere.pact.runtime.task.util.TaskConfig.LocalStrategy;
import eu.stratosphere.pact.runtime.test.util.RegularlyGeneratedInputGenerator;
import eu.stratosphere.pact.runtime.test.util.TaskTestBase;

<<<<<<< HEAD
@SuppressWarnings("javadoc")
=======
@SuppressWarnings("unchecked")
>>>>>>> 3775fdca
public class MatchTaskExternalITCase extends TaskTestBase {

	private static final Log LOG = LogFactory.getLog(MatchTaskExternalITCase.class);
	
	List<PactRecord> outList = new ArrayList<PactRecord>();

	@Test
	public void testExternalSort1MatchTask() {

		int keyCnt1 = 16384*2;
		int valCnt1 = 2;
		
		int keyCnt2 = 8192;
		int valCnt2 = 4*2;
		
		super.initEnvironment(6*1024*1024);
		super.addInput(new RegularlyGeneratedInputGenerator(keyCnt1, valCnt1, false), 1);
		super.addInput(new RegularlyGeneratedInputGenerator(keyCnt2, valCnt2, false), 2);
		super.addOutput(this.outList);
		
		MatchTask testTask = new MatchTask();
		super.getTaskConfig().setLocalStrategy(LocalStrategy.SORT_BOTH_MERGE);
		super.getTaskConfig().setMemorySize(6 * 1024 * 1024);
		super.getTaskConfig().setNumFilehandles(4);
		super.getTaskConfig().setLocalStrategyKeyTypes(0, new int[]{0});
		super.getTaskConfig().setLocalStrategyKeyTypes(1, new int[]{0});
		super.getTaskConfig().setLocalStrategyKeyTypes(new Class[]{ PactInteger.class });
		
		super.registerTask(testTask, MockMatchStub.class);
		
		try {
			testTask.invoke();
		} catch (Exception e) {
			LOG.debug(e);
			Assert.fail("Invoke method caused exception.");
		}
		
		int expCnt = valCnt1*valCnt2*Math.min(keyCnt1, keyCnt2);
		
		Assert.assertTrue("Resultset size was "+this.outList.size()+". Expected was "+expCnt, this.outList.size() == expCnt);
		
		this.outList.clear();

	}
	
//	@Test
//	public void testExternalHash1MatchTask() {
//
//		int keyCnt1 = 32768;
//		int valCnt1 = 4;
//		
//		int keyCnt2 = 65536;
//		int valCnt2 = 1;
//		
//		super.initEnvironment(1*1024*1024);
//		super.addInput(new RegularlyGeneratedInputGenerator(keyCnt1, valCnt1));
//		super.addInput(new RegularlyGeneratedInputGenerator(keyCnt2, valCnt2));
//		super.addOutput(outList);
//		
//		MatchTask testTask = new MatchTask();
//		super.getTaskConfig().setLocalStrategy(LocalStrategy.HYBRIDHASH_FIRST);
//		super.getTaskConfig().setIOBufferSize(1);
//		
//		super.registerTask(testTask, MockMatchStub.class);
//		
//		try {
//			testTask.invoke();
//		} catch (Exception e) {
//			LOG.debug(e);
//		}
//		
//		int expCnt = valCnt1*valCnt2*Math.min(keyCnt1, keyCnt2);
//		
//		Assert.assertTrue("Resultset size was "+outList.size()+". Expected was "+expCnt, outList.size() == expCnt);
//		
//		outList.clear();
//		
//	}
//	
//	@Test
//	public void testExternalHash2MatchTask() {
//
//		int keyCnt1 = 32768;
//		int valCnt1 = 4;
//		
//		int keyCnt2 = 65536;
//		int valCnt2 = 1;
//		
//		super.initEnvironment(1*1024*1024);
//		super.addInput(new RegularlyGeneratedInputGenerator(keyCnt1, valCnt1));
//		super.addInput(new RegularlyGeneratedInputGenerator(keyCnt2, valCnt2));
//		super.addOutput(outList);
//		
//		MatchTask testTask = new MatchTask();
//		super.getTaskConfig().setLocalStrategy(LocalStrategy.HYBRIDHASH_SECOND);
//		super.getTaskConfig().setIOBufferSize(1);
//		
//		super.registerTask(testTask, MockMatchStub.class);
//		
//		try {
//			testTask.invoke();
//		} catch (Exception e) {
//			LOG.debug(e);
//		}
//		
//		int expCnt = valCnt1*valCnt2*Math.min(keyCnt1, keyCnt2);
//		
//		Assert.assertTrue("Resultset size was "+outList.size()+". Expected was "+expCnt, outList.size() == expCnt);
//		
//		outList.clear();
//		
//	}
	
	public static class MockMatchStub extends MatchStub {


		@Override
<<<<<<< HEAD
		public void match(PactInteger key, PactInteger value1, PactInteger value2,
				Collector<PactInteger, PactInteger> out) {
			
			Assert.assertTrue("Key was given multiple times into user code",!this.hashSet.contains(System.identityHashCode(key)));
			Assert.assertTrue("Value was given multiple times into user code",!this.hashSet.contains(System.identityHashCode(value1)));
			Assert.assertTrue("Value was given multiple times into user code",!this.hashSet.contains(System.identityHashCode(value2)));
			
			this.hashSet.add(System.identityHashCode(key));
			this.hashSet.add(System.identityHashCode(value1));
			this.hashSet.add(System.identityHashCode(value2));
			
			out.collect(key, value1);
=======
		public void match(PactRecord value1, PactRecord value2, Collector out)
				throws Exception {

			out.collect(value1);
>>>>>>> 3775fdca
			
		}
		
	}
	
}<|MERGE_RESOLUTION|>--- conflicted
+++ resolved
@@ -32,11 +32,7 @@
 import eu.stratosphere.pact.runtime.test.util.RegularlyGeneratedInputGenerator;
 import eu.stratosphere.pact.runtime.test.util.TaskTestBase;
 
-<<<<<<< HEAD
-@SuppressWarnings("javadoc")
-=======
-@SuppressWarnings("unchecked")
->>>>>>> 3775fdca
+@SuppressWarnings( {"javadoc", "unchecked"} )
 public class MatchTaskExternalITCase extends TaskTestBase {
 
 	private static final Log LOG = LogFactory.getLog(MatchTaskExternalITCase.class);
@@ -154,26 +150,8 @@
 
 
 		@Override
-<<<<<<< HEAD
-		public void match(PactInteger key, PactInteger value1, PactInteger value2,
-				Collector<PactInteger, PactInteger> out) {
-			
-			Assert.assertTrue("Key was given multiple times into user code",!this.hashSet.contains(System.identityHashCode(key)));
-			Assert.assertTrue("Value was given multiple times into user code",!this.hashSet.contains(System.identityHashCode(value1)));
-			Assert.assertTrue("Value was given multiple times into user code",!this.hashSet.contains(System.identityHashCode(value2)));
-			
-			this.hashSet.add(System.identityHashCode(key));
-			this.hashSet.add(System.identityHashCode(value1));
-			this.hashSet.add(System.identityHashCode(value2));
-			
-			out.collect(key, value1);
-=======
-		public void match(PactRecord value1, PactRecord value2, Collector out)
-				throws Exception {
-
+		public void match(PactRecord value1, PactRecord value2, Collector out) throws Exception {
 			out.collect(value1);
->>>>>>> 3775fdca
-			
 		}
 		
 	}
